# Copyright 2021, Blue Brain Project, EPFL
#
# Licensed under the Apache License, Version 2.0 (the "License");
# you may not use this file except in compliance with the License.
# You may obtain a copy of the License at
#
#     http://www.apache.org/licenses/LICENSE-2.0
#
# Unless required by applicable law or agreed to in writing, software
# distributed under the License is distributed on an "AS IS" BASIS,
# WITHOUT WARRANTIES OR CONDITIONS OF ANY KIND, either express or implied.
# See the License for the specific language governing permissions and
# limitations under the License.
"""Evaluation."""
from __future__ import annotations

<<<<<<< HEAD
from collections import defaultdict
from collections.abc import Sequence
=======
import logging
from collections.abc import Collection
>>>>>>> 25a82352
from typing import Any

import numpy as np
from atlalign.metrics import iou_score
from atlas_alignment_meter import core
from scipy import stats

from atlannot.merge.common import atlas_remap
from atlannot.region_meta import RegionMeta

logger = logging.getLogger(__name__)

REGIONS_TO_EVALUATE = {
    "Somatosensory Cortex": [453],
    "Visual Cortex": [669],
    "Rest of Cortex": [315],
    "Thalamus": [549],
    "Hippocampus": [1080],
    "Cerebullum": [512],
    "Basal Ganglia": [477, 1022, 470, 381],
}


<<<<<<< HEAD
def compute_jaggedness(
    volume: np.ndarray, region_ids: Sequence[int] | None = None, axis: int = 0
=======
def jaggedness(
    volume: np.ndarray,
    axis: int = 0,
    region_ids: Collection[int] | None = None,
    all_region_ids: Collection[int] | None = None,
>>>>>>> 25a82352
) -> dict[int, float]:
    """Compute the jaggedness of given region IDs for the specified volume.

    Parameters
    ----------
    volume
        An annotation volume.
    axis
        Axis along which to compute the jaggedness.
    region_ids
        A collection of region IDs to compute the jaggedness. If None, the
        jaggedness is computed for all the region IDs present in the volume.
    all_region_ids
        A collection of unique IDs in the volume provided. Can be useful to
        speed up the computation. It's typically computed using
        `np.unique(volume)`. If not provided, it will be set to
        `np.unique(volume)`.

    Returns
    -------
    results: dict[int, float]
        Dictionary containing the region id as keys and the mean of the
        jaggedness of that given region id as values.
    """
    if all_region_ids is None:
        all_region_ids = np.unique(volume)
    all_region_ids = set(all_region_ids)

    if region_ids is None:
        missing = {}
        region_ids = all_region_ids
    else:
        missing = {id_ for id_ in region_ids if id_ not in all_region_ids}
        region_ids = set(region_ids) - missing
    region_ids.discard(0)

    # Set the score of region IDs not found in the annotation volume to NaN.
    # This behaviour is consistent with what happens in the iou function.
    results = {id_: np.nan for id_ in missing}

    # core.compute breaks if region_ids is empty, so short-circuit.
    if not region_ids:
        return results

    metrics = core.compute(
        volume,
        coronal_axis_index=axis,
        regions=list(region_ids),
        precomputed_all_region_ids=list(all_region_ids),
    )

    for region_id, scores in metrics["perRegion"].items():
        results[region_id] = scores["mean"]

    return results


<<<<<<< HEAD
def compute_iou(
    vol_true: np.ndarray,
    vol_pred: np.ndarray,
    region_ids: Sequence[int] | None = None,
=======
def iou(
    annot_vol_1: np.ndarray,
    annot_vol_2: np.ndarray,
    region_ids: Collection[int] | None = None,
>>>>>>> 25a82352
) -> dict[int, float]:
    """Compute the intersection over union of given region IDs.

    Parameters
    ----------
    annot_vol_1
        The first annotation volume.
    annot_vol_2
        The second annotation volume.
    region_ids
        A sequence of region IDs to compute the intersection over union.
        If None, the IoU is computed for all the region IDs present in at least
        one of the volumes.

    Returns
    -------
    results: dict[int, float]
        Dictionary with the region IDs as keys and the intersection over union
        scores as values.
    """
    if region_ids is None:
        region_ids = np.union1d(np.unique(annot_vol_1), np.unique(annot_vol_2))
    else:
        region_ids = sorted(set(region_ids))

    scores = {}
    for id_ in region_ids:
        # The check we disable would check if the shapes of the volumes match
        # and that the region ID is present in both annotation volumes. This
        # can be expensive, so we disable it. If a region ID is not in any of
        # the volumes then the IoU will be NaN.
        score, _ = iou_score(annot_vol_1, annot_vol_2, k=id_, disable_check=True)
        scores[id_] = score

    return scores


def dist_entropy(
    data: np.ndarray,
    bins: int = 100,
) -> float:
    """Compute the entropy of the value distribution of data.

    Parameters
    ----------
    data
        Data for which to compute the entropy.
    bins
        Number of bins used to compute the histogram of the densities.

    Returns
    -------
    float
        Entropy of the densities of Nissl at a given region value.
    """
    hist, _ = np.histogram(data, bins=bins)
    return stats.entropy(hist)


def conditional_entropy(
    nissl: np.ndarray,
    atlas: np.ndarray,
) -> float:
    """Compute entropies of Nissl densities.

    Parameters
    ----------
    nissl
        Nissl volume.
    atlas
        Annotation atlas.

    Returns
    -------
    conditional_entropy: float
        Conditional entropy of the densities of Nissl depending on the brain regions.
    """
    n_pixels = (atlas != 0).sum()
    label_values, count_values = np.unique(atlas[atlas != 0], return_counts=True)
    all_region_entropy = []
    for label, count in zip(label_values, count_values):
        all_region_entropy.append(dist_entropy(nissl[atlas == label]) * count)

    conditional_entropy = np.sum(all_region_entropy) / n_pixels
    return conditional_entropy


def compute_jaggedness_along_tree(
    region_ids: Sequence[int],
    atlas: np.ndarray,
    region_meta: RegionMeta,
) -> dict[int, float]:
    """Compute Jaggedness for each label ascendants of the region IDs.

    Parameters
    ----------
    region_ids
        Region IDs to evaluate.
    atlas
        Atlas to evaluate.
    region_meta
        Region Meta containing all the information concerning the labels.

    Returns
    -------
    results: dict[str, Any]
        Dictionary containing the results of the jaggedness.
    """
    results = {}

    for region_id in region_ids:
        desc = region_meta.descendants(region_id)
        ids_per_level = defaultdict(list)
        for d in desc:
            ids_per_level[region_meta.level[d]].append(d)

        values_from = np.unique(atlas)
        values_to = np.zeros_like(values_from)

        for _, children in ids_per_level.items():
            for child in children:
                desc = region_meta.descendants(child)
                values_to = [
                    child if value_from in desc else value_to
                    for value_from, value_to in zip(values_from, values_to)
                ]

            new_atlas = atlas_remap(atlas, values_from, np.array(values_to))
            regions_to_consider = list(np.unique(new_atlas[new_atlas != 0]))
            results.update(
                compute_jaggedness(new_atlas, region_ids=regions_to_consider)
            )

    return results


def compute_iou_along_tree(
    region_ids: Sequence[int],
    atlas: np.ndarray,
    reference: np.ndarray,
    region_meta: RegionMeta,
) -> dict[int, float]:
    """Compute IoU for each label ascendants of the region IDs.

    Parameters
    ----------
    region_ids
        Region IDs to evaluate.
    atlas
        Atlas to evaluate.
    reference
        Reference atlas.
    region_meta
        Region Meta containing all the information concerning the labels.

    Returns
    -------
    results: dict[str, Any]
        Dictionary containing the results of the IoU.
    """
    results = {}

    for region_id in region_ids:
        desc = region_meta.descendants(region_id)
        ids_per_level = defaultdict(list)
        for d in desc:
            ids_per_level[region_meta.level[d]].append(d)

        values_from = np.unique(atlas)
        values_to = np.zeros_like(values_from)

        for _, children in ids_per_level.items():
            for child in children:
                desc = region_meta.descendants(child)
                values_to = [
                    child if value_from in desc else value_to
                    for value_from, value_to in zip(values_from, values_to)
                ]

            new_atlas = atlas_remap(atlas, values_from, np.array(values_to))
            new_reference = atlas_remap(reference, values_from, np.array(values_to))
            regions_to_consider = list(np.unique(new_atlas[new_atlas != 0]))
            results.update(
                compute_iou(new_reference, new_atlas, region_ids=regions_to_consider)
            )

    return results


def evaluate_region(
    region_ids: Sequence[int],
    atlas: np.ndarray,
    reference: np.ndarray,
    region_meta: RegionMeta,
) -> dict[str, Any]:
    """Evaluate the atlas.

    Parameters
    ----------
    region_ids
        Region IDs to evaluate.
    atlas
        Atlas to evaluate.
    reference
        Reference atlas.
    region_meta
        Region Meta containing all the information concerning the labels.

    Returns
    -------
    results: dict[str, Any]
        Dictionary containing the results of the region evaluation.
    """
    desc = list(region_meta.descendants(region_ids))

    # Put some metadata about the region
    results = {
        "region_ids": region_ids,
        "level": [region_meta.level[id_] for id_ in region_ids],
        "descendants": desc,
    }

    # Jaggedness
    mask = np.isin(atlas, desc)
<<<<<<< HEAD
    global_jaggedness = compute_jaggedness(mask, region_ids=[1])[1]
    per_region_jaggedness = compute_jaggedness_along_tree(
        region_ids, atlas, region_meta
    )
=======
    global_jaggedness = jaggedness(mask, region_ids=[1])[1]
    per_region_jaggedness = jaggedness(atlas, region_ids=desc)
>>>>>>> 25a82352

    results["jaggedness"] = {
        "global": global_jaggedness,
        "per_region": per_region_jaggedness,
    }

    # Intersection Over Union
    mask_ref = np.isin(reference, desc)
<<<<<<< HEAD
    global_iou = compute_iou(mask_ref, mask, region_ids=[1])[1]
    per_region_iou = compute_iou_along_tree(
        region_ids,
        atlas,
        reference,
        region_meta,
    )
=======
    global_iou = iou(mask_ref, mask, region_ids=[1])[1]
    per_region_iou = iou(reference, atlas, region_ids=desc)
>>>>>>> 25a82352

    results["iou"] = {
        "global": global_iou,
        "per_region": per_region_iou,
    }
    return results


def evaluate(
    atlas: np.ndarray,
    nissl: np.ndarray,
    reference: np.ndarray,
    region_meta: RegionMeta,
    regions_to_evaluate: dict[str, list[int]] | None = None,
) -> dict[str, Any]:
    """Evaluate the atlas.

    Parameters
    ----------
    atlas
        Atlas to evaluate.
    nissl
        Corresponding Nissl Volume.
    reference
        Reference atlas.
    region_meta
        Region Meta containing all the information concerning the labels.
    regions_to_evaluate
        Regions to evaluate. If None, regions to evaluation considered are
        REGIONS_TO_EVALUATE = {
        "Somatosensory Cortex": [453],
        "Visual Cortex": [669],
        "Rest of Cortex": [315],
        "Thalamus": [549],
        "Hippocampus": [1080],
        "Cerebullum": [512],
        "Basal Ganglia": [477, 1022, 470, 381],}

    Returns
    -------
    results: dict[str, Any]
        Dictionary containing the results of the evaluation.
    """
    results = {}
    if regions_to_evaluate is None:
        regions_to_evaluate = REGIONS_TO_EVALUATE

    for name, region_ids in regions_to_evaluate.items():
        results[name] = evaluate_region(region_ids, atlas, reference, region_meta)

    # Entropies
    brain_entropy = dist_entropy(nissl[atlas != 0])
    cond_entropy = conditional_entropy(nissl, atlas)
    results["global"] = {
        "brain_entropy": brain_entropy,
        "conditional_entropy": cond_entropy,
    }

    return results<|MERGE_RESOLUTION|>--- conflicted
+++ resolved
@@ -14,13 +14,9 @@
 """Evaluation."""
 from __future__ import annotations
 
-<<<<<<< HEAD
+import logging
 from collections import defaultdict
-from collections.abc import Sequence
-=======
-import logging
-from collections.abc import Collection
->>>>>>> 25a82352
+from collections.abc import Collection, Sequence
 from typing import Any
 
 import numpy as np
@@ -44,16 +40,11 @@
 }
 
 
-<<<<<<< HEAD
-def compute_jaggedness(
-    volume: np.ndarray, region_ids: Sequence[int] | None = None, axis: int = 0
-=======
 def jaggedness(
     volume: np.ndarray,
     axis: int = 0,
     region_ids: Collection[int] | None = None,
     all_region_ids: Collection[int] | None = None,
->>>>>>> 25a82352
 ) -> dict[int, float]:
     """Compute the jaggedness of given region IDs for the specified volume.
 
@@ -111,17 +102,10 @@
     return results
 
 
-<<<<<<< HEAD
-def compute_iou(
-    vol_true: np.ndarray,
-    vol_pred: np.ndarray,
-    region_ids: Sequence[int] | None = None,
-=======
 def iou(
     annot_vol_1: np.ndarray,
     annot_vol_2: np.ndarray,
     region_ids: Collection[int] | None = None,
->>>>>>> 25a82352
 ) -> dict[int, float]:
     """Compute the intersection over union of given region IDs.
 
@@ -251,9 +235,7 @@
 
             new_atlas = atlas_remap(atlas, values_from, np.array(values_to))
             regions_to_consider = list(np.unique(new_atlas[new_atlas != 0]))
-            results.update(
-                compute_jaggedness(new_atlas, region_ids=regions_to_consider)
-            )
+            results.update(jaggedness(new_atlas, region_ids=regions_to_consider))
 
     return results
 
@@ -305,7 +287,7 @@
             new_reference = atlas_remap(reference, values_from, np.array(values_to))
             regions_to_consider = list(np.unique(new_atlas[new_atlas != 0]))
             results.update(
-                compute_iou(new_reference, new_atlas, region_ids=regions_to_consider)
+                iou(new_reference, new_atlas, region_ids=regions_to_consider)
             )
 
     return results
@@ -346,15 +328,10 @@
 
     # Jaggedness
     mask = np.isin(atlas, desc)
-<<<<<<< HEAD
-    global_jaggedness = compute_jaggedness(mask, region_ids=[1])[1]
+    global_jaggedness = jaggedness(mask, region_ids=[1])[1]
     per_region_jaggedness = compute_jaggedness_along_tree(
         region_ids, atlas, region_meta
     )
-=======
-    global_jaggedness = jaggedness(mask, region_ids=[1])[1]
-    per_region_jaggedness = jaggedness(atlas, region_ids=desc)
->>>>>>> 25a82352
 
     results["jaggedness"] = {
         "global": global_jaggedness,
@@ -363,18 +340,13 @@
 
     # Intersection Over Union
     mask_ref = np.isin(reference, desc)
-<<<<<<< HEAD
-    global_iou = compute_iou(mask_ref, mask, region_ids=[1])[1]
+    global_iou = iou(mask_ref, mask, region_ids=[1])[1]
     per_region_iou = compute_iou_along_tree(
         region_ids,
         atlas,
         reference,
         region_meta,
     )
-=======
-    global_iou = iou(mask_ref, mask, region_ids=[1])[1]
-    per_region_iou = iou(reference, atlas, region_ids=desc)
->>>>>>> 25a82352
 
     results["iou"] = {
         "global": global_iou,
