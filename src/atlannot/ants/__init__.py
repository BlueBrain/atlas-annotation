--- conflicted
+++ resolved
@@ -20,7 +20,6 @@
 import numpy as np
 
 
-<<<<<<< HEAD
 def check_dtype_antspy(array: np.ndarray) -> None:
     """Check whether dtype compatible with ANTsPy.
 
@@ -39,22 +38,17 @@
         raise TypeError(f"Unsupported dtype {dt}")
 
 
-=======
->>>>>>> 6ddebdc3
 def register(fixed, moving, **ants_kwargs):
     """Perform an intensity-based registration.
 
     Parameters
     ----------
     fixed : np.ndarray
-        The fixed reference image. Should have d-type float32 or uint32.
+        The fixed reference image.
+        The dtype should be one of: float64, float32, uint32, uint8.
     moving : np.ndarray
-        The moving image that will be registered to the fixed image. Should
-<<<<<<< HEAD
-        have d-type float32 or uint32 or uint8.
-=======
-        have d-type float32 or uint32.
->>>>>>> 6ddebdc3
+        The moving image that will be registered to the fixed image.
+        The dtype should be one of: float64, float32, uint32, uint8.
     ants_kwargs
         Any additional registration parameters as specified in the
         documentation for `ants.registration`.
@@ -83,13 +77,6 @@
 
     if fixed.shape != moving.shape:
         raise ValueError("Fixed and moving images have different shapes.")
-<<<<<<< HEAD
-=======
-    if fixed.dtype != np.float32 and fixed.dtype != np.uint32:
-        raise ValueError("D-type of fixed image is not float32/uint32")
-    if moving.dtype != np.float32 and moving.dtype != np.uint32:
-        raise ValueError("D-type of moving image is not float32/uint32")
->>>>>>> 6ddebdc3
 
     fixed = ants.from_numpy(fixed)
     moving = ants.from_numpy(moving)
@@ -150,12 +137,7 @@
     RuntimeError
         Whenever the internal call of `ants.apply_transforms` fails.
     """
-<<<<<<< HEAD
     check_dtype_antspy(image)
-=======
-    if image.dtype != np.float32 and image.dtype != np.uint32:
-        raise ValueError("D-type of input image is not float32/uint32")
->>>>>>> 6ddebdc3
 
     # Reconstruct the transform. The `register` function asserts that the
     # affine part is always diag(-1, -1, 1, 1).
