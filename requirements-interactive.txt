--- conflicted
+++ resolved
@@ -1,7 +1,3 @@
-<<<<<<< HEAD
-ipython==7.28.0
-ipywidgets==7.6.5
-=======
 # Copyright 2021, Blue Brain Project, EPFL
 #
 # Licensed under the Apache License, Version 2.0 (the "License");
@@ -15,9 +11,8 @@
 # WITHOUT WARRANTIES OR CONDITIONS OF ANY KIND, either express or implied.
 # See the License for the specific language governing permissions and
 # limitations under the License.
-ipython==7.16.1
-ipywidgets==7.6.3
->>>>>>> 10b426d1
+ipython==7.28.0
+ipywidgets==7.6.5
 nibabel==3.2.1
 pynrrd==0.4.2
 scipy==1.7.1
