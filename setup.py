# Copyright 2021, Blue Brain Project, EPFL
#
# Licensed under the Apache License, Version 2.0 (the "License");
# you may not use this file except in compliance with the License.
# You may obtain a copy of the License at
#
#     http://www.apache.org/licenses/LICENSE-2.0
#
# Unless required by applicable law or agreed to in writing, software
# distributed under the License is distributed on an "AS IS" BASIS,
# WITHOUT WARRANTIES OR CONDITIONS OF ANY KIND, either express or implied.
# See the License for the specific language governing permissions and
# limitations under the License.
"""The setup script."""
from setuptools import find_packages, setup

with open("README.md", encoding="utf-8") as fh:
    long_description = fh.read()

install_requires = [
    "antspyx>=0.2.7",
<<<<<<< HEAD
=======
    "atlalign>=0.6.1",
    "atlas-alignment-meter@git+https://github.com/BlueBrain/atlas-alignment-meter.git",
>>>>>>> 37a860c2
    "atldld>=0.2.2",
    # lpips_tf is needed because of atlalign
    "lpips_tf@git+http://github.com/alexlee-gk/lpips-tensorflow.git#egg=lpips_tf",
    "matplotlib",
    "numpy",
    "pynrrd",
]

extras_require = {
    "dev": [
        "bandit",
        "black",
        "flake8",
        "flake8-bugbear",
        "flake8-comprehensions",
        "flake8-docstrings",
        "isort",
        "pytest",
        "pytest-cov",
        "tox",
    ],
    "data": [
        "dvc[ssh]>=2",
    ],
    "docs": [
        "sphinx>=1.3",
        "sphinx-bluebrain-theme",
    ],
    "interactive": [
        "ipython",
        "ipywidgets",
        "nibabel",
        "scipy",
        "toml",
        "tqdm",
    ],
}

setup(
    name="atlannot",
    author="Blue Brain Project, EPFL",
    license="Apache-2.0",
    use_scm_version={
        "write_to": "src/atlannot/version.py",
        "write_to_template": '"""The package version."""\n__version__ = "{version}"\n',
        "local_scheme": "no-local-version",
    },
    description="Align and improve brain annotation atlases",
    long_description=long_description,
    long_description_content_type="text/markdown",
    url="https://github.com/BlueBrain/atlas-annotation",
    project_urls={
        "Source": "https://github.com/BlueBrain/atlas-annotation",
        "Tracker": "https://github.com/BlueBrain/atlas-annotation/issues",
    },
    classifiers=[
        "License :: OSI Approved :: Apache Software License",
        "Operating System :: Unix",
        "Operating System :: MacOS",
        "Programming Language :: Python :: 3.7",
        "Programming Language :: Python :: 3.8",
        "Programming Language :: Python :: 3.9",
    ],
    package_dir={"": "src"},
    packages=find_packages("src"),
    python_requires=">=3.7",
    install_requires=install_requires,
    extras_require=extras_require,
)<|MERGE_RESOLUTION|>--- conflicted
+++ resolved
@@ -19,11 +19,8 @@
 
 install_requires = [
     "antspyx>=0.2.7",
-<<<<<<< HEAD
-=======
     "atlalign>=0.6.1",
     "atlas-alignment-meter@git+https://github.com/BlueBrain/atlas-alignment-meter.git",
->>>>>>> 37a860c2
     "atldld>=0.2.2",
     # lpips_tf is needed because of atlalign
     "lpips_tf@git+http://github.com/alexlee-gk/lpips-tensorflow.git#egg=lpips_tf",
