# Copyright 2021, Blue Brain Project, EPFL
#
# Licensed under the Apache License, Version 2.0 (the "License");
# you may not use this file except in compliance with the License.
# You may obtain a copy of the License at
#
#     http://www.apache.org/licenses/LICENSE-2.0
#
# Unless required by applicable law or agreed to in writing, software
# distributed under the License is distributed on an "AS IS" BASIS,
# WITHOUT WARRANTIES OR CONDITIONS OF ANY KIND, either express or implied.
# See the License for the specific language governing permissions and
# limitations under the License.
"""The setup script."""
from setuptools import find_packages, setup

install_requires = [
    "antspyx==0.2.4",
    "atldld==0.2.2",
    "matplotlib",
    "numpy",
]

extras_require = {
    "dev": [
        "bandit",
        "black",
        "flake8",
        "isort",
        "pydocstyle",
        "pytest",
        "pytest-cov",
        "tox",
    ],
<<<<<<< HEAD
    "docs": [
        "sphinx>=1.3",
        "sphinx-bluebrain-theme",
=======
    "data": [
        "dvc[ssh]>=2",
>>>>>>> 6e5ed218
    ],
    "interactive": [
        "ipython",
        "ipywidgets",
        "nibabel",
        "pynrrd",
        "scipy",
        "toml",
        "tqdm",
    ],
}

setup(
    name="atlannot",
    use_scm_version={
        "write_to": "src/atlannot/version.py",
        "write_to_template": '"""The package version."""\n__version__ = "{version}"\n',
        "local_scheme": "no-local-version",
    },
    package_dir={"": "src"},
    packages=find_packages("src"),
    python_requires="~=3.7.0",
    install_requires=install_requires,
    extras_require=extras_require,
)<|MERGE_RESOLUTION|>--- conflicted
+++ resolved
@@ -32,14 +32,12 @@
         "pytest-cov",
         "tox",
     ],
-<<<<<<< HEAD
+    "data": [
+        "dvc[ssh]>=2",
+    ],
     "docs": [
         "sphinx>=1.3",
         "sphinx-bluebrain-theme",
-=======
-    "data": [
-        "dvc[ssh]>=2",
->>>>>>> 6e5ed218
     ],
     "interactive": [
         "ipython",
